--- conflicted
+++ resolved
@@ -34,16 +34,12 @@
                 value = Response.from_dict(value)
             setattr(cls, key, value)
 
-<<<<<<< HEAD
         cls._dict = from_dict
 
-        return cls(list(from_dict.keys()), code)
-=======
         return cls(list(from_dict.keys()), code)
 
     def __getattr__(self, attr):  # Add shorthand for the payload's data
         data = getattr(self, 'data', None)
         if data and attr in self.data:
             return self.data.attr
-        return self.attr
->>>>>>> 74bcc035
+        return self.attr