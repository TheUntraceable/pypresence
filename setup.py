--- conflicted
+++ resolved
@@ -31,17 +31,10 @@
             'Operating System :: MacOS :: MacOS X',
 
             'Programming Language :: Python',
-<<<<<<< HEAD
             'Programming Language :: Python :: 3.8',
             'Programming Language :: Python :: 3.9',
             'Programming Language :: Python :: 3.10',
-=======
-            'Programming Language :: Python :: 3.5',
-            'Programming Language :: Python :: 3.6',
-            'Programming Language :: Python :: 3.7',
-            'Programming Language :: Python :: 3.8',
-            'Programming Language :: Python :: 3.9',
->>>>>>> 6dca79e7
+
             'Programming Language :: Python :: 3 :: Only',
             'Programming Language :: Python :: Implementation :: CPython',
 
